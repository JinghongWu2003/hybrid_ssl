--- conflicted
+++ resolved
@@ -164,8 +164,6 @@
         avg_loss = epoch_loss / max(1, steps_per_epoch)
         alpha_values.append(alpha)
         logger.log_scalars(
-<<<<<<< HEAD
-=======
             {
                 "train/epoch_loss": avg_loss,
                 "train/epoch_alpha": alpha,
@@ -179,7 +177,6 @@
         )
         checkpoint_path = log_dir / f"epoch_{epoch:03d}.pt"
         save_checkpoint(
->>>>>>> 6421c860
             {
                 "train/epoch_loss": avg_loss,
                 "train/epoch_alpha": alpha,
